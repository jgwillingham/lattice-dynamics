--- conflicted
+++ resolved
@@ -340,7 +340,7 @@
         for tick in tick_locs:
             ax.axvline(tick, color='k', alpha=0.3)
         ax.grid(False)
-<<<<<<< HEAD
+
         
         if withDOS:
             axDOS.fill_between(DOS, bins[:-1], color='k', alpha=0.5)
@@ -379,10 +379,6 @@
         
         return histogram, bins
         
-    
-                
-=======
-        plt.show()
         
         
     def getProjectedDispersion(self,
@@ -490,12 +486,6 @@
         
             
             
-
-        
-        
-        
-        
->>>>>>> 8902c99f
         
         
         